[package]
name = "petr-utils"
version = "0.1.0"
edition = "2021"

# See more keys and their definitions at https://doc.rust-lang.org/cargo/reference/manifest.html

[dependencies]
<<<<<<< HEAD
lazy_static = { version = "1.4.0", optional = true }
miette = { version = "5.10" }
=======
lazy_static = { version = "1.5.0", optional = true }
miette = { version = "7.2.0", features = ["fancy"] }
>>>>>>> 367b5eb7

[features]
debug = ["lazy_static"]<|MERGE_RESOLUTION|>--- conflicted
+++ resolved
@@ -6,13 +6,8 @@
 # See more keys and their definitions at https://doc.rust-lang.org/cargo/reference/manifest.html
 
 [dependencies]
-<<<<<<< HEAD
-lazy_static = { version = "1.4.0", optional = true }
+lazy_static = { version = "1.5.0", optional = true }
 miette = { version = "5.10" }
-=======
-lazy_static = { version = "1.5.0", optional = true }
-miette = { version = "7.2.0", features = ["fancy"] }
->>>>>>> 367b5eb7
 
 [features]
 debug = ["lazy_static"]